// swift-tools-version: 6.0
// The swift-tools-version declares the minimum version of Swift required to build this package.
// Optimized for macOS 15+ and Xcode 16+

import PackageDescription

let package = Package(
    name: "AudioBloomAI",
    platforms: [
        .macOS(.v15) // Specific requirement for macOS 15+
    ],
    products: [
        // Main executable application
        .executable(
            name: "AudioBloomApp",
            targets: ["AudioBloomApp"]
        ),
        .library(
            name: "AudioBloomCore",
            targets: ["AudioBloomCore"]
        ),
        .library(
            name: "AudioProcessor",
            targets: ["AudioProcessor"]
        ),
        .library(
            name: "Visualizer", 
            targets: ["Visualizer"]
        ),
        .library(
            name: "MLEngine", 
            targets: ["MLEngine"]
        ),
        .library(
            name: "AudioBloomUI", 
            targets: ["AudioBloomUI"]
        )
    ],
<<<<<<< HEAD
        .package(url: "https://github.com/apple/swift-algorithms", from: "1.0.0"),
        .package(url: "https://github.com/apple/swift-numerics", from: "1.0.0"),
        .package(url: "https://github.com/apple/swift-log.git", from: "1.5.3"),
        .package(url: "https://github.com/pointfreeco/swift-composable-architecture", from: "1.5.0"),
        .package(url: "https://github.com/AudioKit/AudioKit", from: "5.6.0")
=======
    dependencies: [
        // External dependencies
        .package(url: "https://github.com/apple/swift-algorithms", from: "1.2.1"),
        .package(url: "https://github.com/apple/swift-numerics", from: "1.0.3"),
        .package(url: "https://github.com/apple/swift-log.git", from: "1.6.3"),
        .package(url: "https://github.com/pointfreeco/swift-composable-architecture", from: "1.19.0"),
        .package(url: "https://github.com/AudioKit/AudioKit", from: "5.6.5")
>>>>>>> 8bf30ed2
    ],
    targets: [
        // Main application target
        .executableTarget(
            name: "AudioBloomApp",
            dependencies: [
                "AudioBloomCore",
                "AudioProcessor",
                "Visualizer",
                "MLEngine",
                "AudioBloomUI"
            ],
            exclude: ["README.md"],
            resources: [
                .process("Resources")
            ]
        ),
        
        // Core shared functionality
        .target(
            name: "AudioBloomCore",
            dependencies: [
                .product(name: "Algorithms", package: "swift-algorithms"),
                .product(name: "Numerics", package: "swift-numerics"),
                .product(name: "Logging", package: "swift-log")
            ],
            exclude: ["README.md"]
        ),
        
        // Audio processing module
        .target(
            name: "AudioProcessor",
            dependencies: [
                "AudioBloomCore",
                .product(name: "Numerics", package: "swift-numerics"),
                .product(name: "AudioKit", package: "AudioKit")
            ],
            exclude: ["README.md"],
            swiftSettings: [
                // Any swift settings would go here
            ],
            linkerSettings: [
                .linkedFramework("AVFoundation", .when(platforms: [.macOS])),
                .linkedFramework("CoreAudio", .when(platforms: [.macOS])),
                .linkedFramework("Accelerate", .when(platforms: [.macOS]))
            ]
        ),
        
        // Visualization module
        .target(
            name: "Visualizer",
            dependencies: [
                "AudioBloomCore",
                .product(name: "Algorithms", package: "swift-algorithms"),
                .product(name: "Numerics", package: "swift-numerics")
            ],
            exclude: ["README.md"], // Removed MetalRenderer.swift from exclusions
            resources: [
                .process("Resources/Shaders")
            ],
            cSettings: [
                .unsafeFlags(["-fmodules"], .when(platforms: [.macOS]))
            ],
            swiftSettings: [
                // Any swift settings would go here
            ],
            linkerSettings: [
                .linkedFramework("Metal", .when(platforms: [.macOS])),
                .linkedFramework("MetalKit", .when(platforms: [.macOS])),
                .linkedFramework("CoreImage", .when(platforms: [.macOS])),
                .linkedFramework("QuartzCore", .when(platforms: [.macOS]))
            ]
        ),
        
        // Neural Engine integration module
        .target(
            name: "MLEngine",
            dependencies: [
                "AudioBloomCore",
                .product(name: "Numerics", package: "swift-numerics"),
                .product(name: "Logging", package: "swift-log")
            ],
            exclude: ["README.md"],
            resources: [
                .process("Resources/Models")
            ],
            cSettings: [
                .unsafeFlags(["-fmodules"], .when(platforms: [.macOS]))
            ],
            swiftSettings: [
                .define("ENABLE_NEURAL_ENGINE")
            ],
            linkerSettings: [
                .linkedFramework("CoreML", .when(platforms: [.macOS])),
                .linkedFramework("Accelerate", .when(platforms: [.macOS])),
                .linkedFramework("CreateML", .when(platforms: [.macOS])),
                .linkedFramework("SoundAnalysis", .when(platforms: [.macOS]))
            ]
        ),
        
        // UI Components module
        .target(
            name: "AudioBloomUI",
            dependencies: [
                "AudioBloomCore",
                "MLEngine",
                "Visualizer",
                .product(name: "ComposableArchitecture", package: "swift-composable-architecture")
            ],
            exclude: ["README.md"], // Removed PresetControlsView.swift from exclusions
            swiftSettings: [
                // Any swift settings would go here
            ],
            linkerSettings: [
                .linkedFramework("SwiftUI", .when(platforms: [.macOS])),
                .linkedFramework("Combine", .when(platforms: [.macOS]))
            ]
        ),
        
        // Test targets
        .testTarget(
            name: "AudioBloomTests",
            dependencies: ["AudioBloomCore"],
            path: "Tests/AudioBloomTests",
            exclude: ["README.md"]
        ),
        .testTarget(
            name: "AudioProcessorTests",
            dependencies: ["AudioProcessor"],
            path: "Tests/AudioProcessorTests",
            exclude: ["README.md"]
        ),
        .testTarget(
            name: "VisualizerTests",
            dependencies: ["Visualizer"],
            path: "Tests/VisualizerTests",
            exclude: ["README.md"]
        ),
        .testTarget(
            name: "MLEngineTests",
            dependencies: ["MLEngine"],
            path: "Tests/MLEngineTests",
            exclude: ["README.md"]
        ),
        .testTarget(
            name: "AudioBloomUITests",
            dependencies: ["AudioBloomUI"],
            path: "Tests/AudioBloomUITests"
        )
    ],
    swiftLanguageModes: [.version("6")]
)<|MERGE_RESOLUTION|>--- conflicted
+++ resolved
@@ -35,14 +35,6 @@
             name: "AudioBloomUI", 
             targets: ["AudioBloomUI"]
         )
-    ],
-<<<<<<< HEAD
-        .package(url: "https://github.com/apple/swift-algorithms", from: "1.0.0"),
-        .package(url: "https://github.com/apple/swift-numerics", from: "1.0.0"),
-        .package(url: "https://github.com/apple/swift-log.git", from: "1.5.3"),
-        .package(url: "https://github.com/pointfreeco/swift-composable-architecture", from: "1.5.0"),
-        .package(url: "https://github.com/AudioKit/AudioKit", from: "5.6.0")
-=======
     dependencies: [
         // External dependencies
         .package(url: "https://github.com/apple/swift-algorithms", from: "1.2.1"),
@@ -50,7 +42,6 @@
         .package(url: "https://github.com/apple/swift-log.git", from: "1.6.3"),
         .package(url: "https://github.com/pointfreeco/swift-composable-architecture", from: "1.19.0"),
         .package(url: "https://github.com/AudioKit/AudioKit", from: "5.6.5")
->>>>>>> 8bf30ed2
     ],
     targets: [
         // Main application target
