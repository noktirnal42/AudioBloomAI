--- conflicted
+++ resolved
@@ -1,22 +1,6 @@
 # AudioBloomAI Documentation
 
 ## Overview
-<<<<<<< HEAD
-AudioBloomAI is a powerful audio visualization and processing tool for macOS.
-
-## Documentation
-- [Development Setup](docs/DEVELOPMENT.md)
-- [Contributing Guidelines](docs/CONTRIBUTING.md)
-- [API Documentation](docs/wiki/API-Documentation.md)
-- [Architecture Overview](docs/wiki/Architecture-Overview.md)
-- [Module Documentation](docs/wiki/Module-Documentation.md)
-- [AI-Ready Project Guide](docs/wiki/AI-Ready-Project-Guide.md)
-
-## Requirements
-- macOS 15+
-- Xcode 16+
-- Swift 6
-=======
 AudioBloomAI is a next-generation audio visualizer optimized for Apple Silicon M3 Pro, featuring Neural Engine integration and Metal-based graphics pipeline. Designed specifically for macOS, it provides real-time, high-performance audio visualization with AI-enhanced patterns and effects.
 
 ## Documentation
@@ -32,7 +16,6 @@
 - Xcode 16+
 - Swift 6
 - Metal-compatible GPU
->>>>>>> 21fae6b0
 
 ## License
 See LICENSE file for details.